--- conflicted
+++ resolved
@@ -8,11 +8,7 @@
 
 
 class WebCrawler:
-<<<<<<< HEAD
-    def __init__(self, seed_urls, max_depth=2, time_limit=3600, visited_file="../visited_urls.json", output_file="marvel_aarav16.json"):
-=======
     def __init__(self, seed_urls, max_depth=2, time_limit=1800, visited_file="../visited_urls.json", output_file="marvel_sankalp3.json"):
->>>>>>> 83daa8df
         """
         Initializes the WebCrawler with multiple seed URLs.
         - max_depth: BFS depth limit (default = 2)
@@ -148,11 +144,11 @@
 
 # Initialize with multiple seed URLs
 seed_urls = [
-"https://marvel.fandom.com/wiki/Dracula_(Earth-26320)", 
-"https://marvel.fandom.com/wiki/Broodlings_of_Chthon",
-"https://marvel.fandom.com/wiki/Category:Earth/Races"
+    "https://marvel.fandom.com/wiki/Howard_the_Duck",
+    "https://marvel.fandom.com/wiki/Jeffrey_(Land_Shark)_(Earth-616)",
+    "https://marvel.fandom.com/wiki/Avengers:_Roll_Call_Vol_1_1"
 ]
 
 # Run the crawler
-crawler = WebCrawler(seed_urls, max_depth=3, time_limit=3600)
+crawler = WebCrawler(seed_urls, max_depth=2, time_limit=1800)
 crawler.start_crawl()